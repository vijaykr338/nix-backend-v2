--- conflicted
+++ resolved
@@ -13,7 +13,6 @@
  * @returns Middleware function
  */
 export default function protected_route(permissions_required /*: [Permission.default]*/) {
-<<<<<<< HEAD
     const protect = asyncErrorHandler(async (req, res, next) => {
         if (!permissions_required) {
             // no permissions required is a no-op
@@ -27,21 +26,6 @@
         const user = await User.findOne({ email: email });
         if (!user) {
             /** this code should be unreachable; only way to
-=======
-  const protect = asyncErrorHandler(async (req, _res, next) => {
-    if (!permissions_required) {
-      // no permissions required is a no-op
-      return next();
-    }
-    const email = req.user;
-    if (!req.user) {
-      const err = new CustomError("Not authorized", 401);
-      return next(err);
-    }
-    const user = await User.findOne({ email: email });
-    if (!user) {
-      /** this code should be unreachable; only way to
->>>>>>> 14d6b901
             * reach this is code is if user was logged in
             * before the entry was deleted from db
             * must be a bad user
@@ -83,7 +67,6 @@
  * explicit to profiles with role as superuser
  */
 export const protect_superuser = asyncErrorHandler(async (req, res, next) => {
-<<<<<<< HEAD
     const email = req.body.email;
     if (!email) {
         const err = new CustomError("Not authorized", 401);
@@ -92,16 +75,6 @@
     const user = await User.findOne({ email });
     if (!user) {
         /** this code should be unreachable; only way to
-=======
-  const email = req.user;
-  if (!req.user) {
-    const err = new CustomError("Not authorized", 401);
-    return next(err);
-  }
-  const user = await User.findOne({ email });
-  if (!user) {
-    /** this code should be unreachable; only way to
->>>>>>> 14d6b901
         * reach this is code is if user was logged in
         * before the entry was deleted from db
         * must be a bad user
