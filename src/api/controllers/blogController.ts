--- conflicted
+++ resolved
@@ -150,9 +150,9 @@
     const user_id = new mongoose.Types.ObjectId(req.body.user_id);
     let status: BlogStatus = req.body.status;
     if (
-      !req.body.status ||
-      req.body.status === BlogStatus.Published ||
-      req.body.status === BlogStatus.Approved
+      !status ||
+      status === BlogStatus.Published ||
+      status === BlogStatus.Approved
     ) {
       status = BlogStatus.Draft;
     }
@@ -166,12 +166,6 @@
     const blog = new Blog(newBlogData);
     await blog.save();
 
-<<<<<<< HEAD
-  const user_id = new mongoose.Types.ObjectId(req.body.user_id);
-  let status: BlogStatus = req.body.status;
-  if (!req.body.status || req.body.status === BlogStatus.Published || req.body.status === BlogStatus.Approved) {
-    status = BlogStatus.Draft;
-=======
     res.status(StatusCode.OK).json({
       status: "success",
       message:
@@ -180,7 +174,6 @@
           : "Blog created successfully",
       data: blog,
     });
->>>>>>> 82fd1240
   }
 );
 
